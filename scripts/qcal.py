#!/usr/bin/env python

# T Carman May 2019

import os
import glob
import shutil
import sys
import json
import errno
import numpy as np
import netCDF4 as nc

# Add dvm-dos-tem directory to path so that we can import various scripts, 
# classes from the calibration directory, and the calibration targets.
# Assumes that this script, (qcal.py) is living in the dvm-dos-tem/scripts/
# directory
sys.path.insert(0, os.path.abspath(os.path.dirname(os.path.dirname(__file__))))

import scripts.output_utils as ou
import scripts.param_util as pu

from calibration.InputHelper import InputHelper

# Paste this into IPython to see log output
# import logging
# logger = logging.getLogger()
# logger.setLevel(logging.DEBUG)
# logging.debug("test")


def mkdir_p(path):
  '''poached from: https://stackoverflow.com/questions/600268/mkdir-p-functionality-in-python'''
  try:
    os.makedirs(path)
  except OSError as exc:  # Python >2.5
    if exc.errno == errno.EEXIST and os.path.isdir(path):
      pass
    else:
      raise



def qcal_rank(truth, value):
  ''' Deviation from truth, expressed as percent, with sign.''' 
  #assert(truth > 0)
  return(value/(truth*1.0)-1.0 )

def qcal_rank2(truth, value):
  '''Deviation from truth, expressed as distance squared (no sign).'''
  return (truth - value)**2


<<<<<<< HEAD
def measure_calibration_quality_nc(output_directory_path, ref_param_dir, ref_targets={}):
  '''
  Parameters
  ----------
  output_directory_path : str
    Path to a folder that must have all the necessary calibration outputs
    in netcdf format.
  ref_targets_dir : str
    Path to a directory that must have a calibration targets file to use
    for reference.
  ref_param_dir : str
    Path to a directory that must have a cmt_bgcvegetation.txt file in it
    to use for looking up the percent ecosystem contribution.
  '''

  # There are two ways we could treat a netcdf dataset:
  # 1) only measure one pixel
  # 2) average over all the pixels of the same (specified) CMT in a dataset
  # For now starting with the simple case of just considering one pixel.

  Y = 0
  X = 0
  last_N_yrs = 10

  with nc.Dataset(os.path.join(output_directory_path, 'CMTNUM_yearly_eq.nc'), 'r') as ds:
    data = ds.variables['CMTNUM'][-last_N_yrs:,Y,X]

  assert(data.min() == data.max()) # should be the same CMT for the whole time frame
  cmtkey = 'CMT{:02d}'.format(data[0])
=======
def measure_calibration_quality_nc(output_directory_path, ref_targets_dir, ref_param_file):

  print("************* WORKING WITH NETCDF FILES ***********")
  print("")
  print("WARNING !!! WARNING !!! WARNING !!! HARDCODED CMT NUMBER!!")
  cmtkey = 'CMT05'

  #print "CMT:", cmtkey
>>>>>>> f95df519

  qcr = 0.0
  qcr_2 = 0.0
  w_qcr = 0.0
  w_qcr_2 = 0.0

  caltarget_to_ncname_map = [
    ('GPPAllIgnoringNitrogen','INGPP'),
    ('NPPAllIgnoringNitrogen','INNPP'),
    ('NPPAll','NPP'),
    #('Nuptake','NUPTAKE'), # ??? There are snuptake, lnuptake and innuptake... and TotNitrogentUptake is the sum of sn and ln...
    ('VegCarbon','VEGC'),
    ('VegStructuralNitrogen','VEGN'),
    ('MossDeathC','MOSSDEATHC'),
    ('CarbonShallow','SHLWC'),
    ('CarbonDeep','DEEPC'),
    ('CarbonMineralSum','MINEC'),
    ('OrganicNitrogenSum','ORGN'),
    ('AvailableNitrogenSum','AVLN'),
  ]

  final_data = []
  #print("variable value target rank(abs)")
  for ctname, ncname in caltarget_to_ncname_map:

<<<<<<< HEAD
    data, dims = ou.get_last_n_eq(ncname, 'yearly', output_directory_path, n=last_N_yrs )
=======
    
    data, dims = ou.get_last_n_eq(ncname, 'yearly', output_directory_path)
>>>>>>> f95df519
    dsizes, dnames = list(zip(*dims))

    #print(ctname, output_directory_path, ncname, dims, dnames, dsizes)

    if dnames == ('time','y','x'):
      pec = pu.percent_ecosys_contribution(cmtkey, ctname, ref_params_dir=ref_param_dir)
      truth = ref_targets[cmtkey][ctname]
      value = data[:,Y,X].mean()
      #print ctname, value, truth, np.abs(qcal_rank(truth, value))

      # Unweighted Rank
      qcr += np.abs(qcal_rank(truth, value))
      qcr_2 += qcal_rank2(truth, value)

      # Weighted Rank
      w_qcr += np.abs(qcal_rank(truth, value)) * pec
      w_qcr_2 += qcal_rank2(truth, value) * pec

      d = dict(cmt=cmtkey, ctname=ctname,value=value,truth=truth,qcr=np.abs(qcal_rank(truth, value)), qcr_w=np.abs(qcal_rank(truth, value)) * pec)
      final_data.append(d)

    elif dnames == ('time','y','x','pft'):
      for pft in range(0,10):
        if pu.is_ecosys_contributor(cmtkey, pft, ref_params_dir=ref_param_dir):
          pec = pu.percent_ecosys_contribution(cmtkey, ctname, pftnum=pft, ref_params_dir=ref_param_dir)
          truth = ref_targets[cmtkey][ctname][pft]
          value = data[:,pft,Y,X].mean()

          # Unweighted Rank
          qcr += np.abs(qcal_rank(truth, value))
          qcr_2 += qcal_rank2(truth, value)

          # Weighted Rank
          w_qcr += np.abs(qcal_rank(truth, value)) * pec
          w_qcr_2 += qcal_rank2(truth, value) * pec

          d = dict(cmt=cmtkey, ctname=ctname,value=value,truth=truth,pft=pft,pec=pec,qcr=np.abs(qcal_rank(truth, value)),qcr_w=np.abs(qcal_rank(truth, value)) * pec)
          final_data.append(d)

        else:
          pass
          #print "  -> Failed" # contributor test! Ignoring pft:{}, caltarget:{}, output:{}".format(pft, ctname, ncname)

    elif dnames == ('time','y','x','pft','pftpart'):
      for pft in range(0,10):
        clu = {0:'Leaf', 1:'Stem', 2:'Root'}
        for cmprt in range(0,3):
          #print "analyzing... ctname {} (nc output: {}) for pft {} compartment {}".format(ctname, ncname, pft, cmprt),
          if pu.is_ecosys_contributor(cmtkey, pft, clu[cmprt], ref_params_dir=ref_param_dir):
            pec = pu.percent_ecosys_contribution(cmtkey, ctname, pftnum=pft, compartment=clu[cmprt], ref_params_dir=ref_param_dir)
            truth = ref_targets[cmtkey][ctname][clu[cmprt]][pft]
            value = data[:,cmprt,pft,Y,X].mean()
            # Unweighted Rank
            qcr += np.abs(qcal_rank(truth, value))
            qcr_2 += qcal_rank2(truth, value)

            # Weighted Rank
            w_qcr += np.abs(qcal_rank(truth, value)) * pec
            w_qcr_2 += qcal_rank2(truth, value) * pec

            d = dict(cmt=cmtkey, ctname=ctname,value=value,truth=truth,pft=pft,compartment=clu[cmprt],pec=pec,qcr=np.abs(qcal_rank(truth, value)),qcr_w=np.abs(qcal_rank(truth, value)) * pec)
            final_data.append(d)

          else:
            pass
            #print "  -> Failed! "#contributor test! Ignoring pft:{}, compartment:{}, caltarget:{}, output:{}".format(pft, cmprt, ctname, ofname)

    else:
      raise RuntimeError("SOMETHING IS WRONG?")

  return final_data

class QCal(object):
  def __init__(self,jsondata_path="", ncdata_path="", ref_targets_dir="", ref_params_dir="", y=None, x=None):
    # This is basically a complicated mechanism to make sure that importing 
    # the targets file is possible, even in the case where the user is specifying
    # that the reference targets file is in a directory that does not have
    # an __init__.py. In the case that the calibration targets file is in a 
    # different folder from this script and we are using python <3.3 I think, 
    # then there must be an __init__.py file so that the containing folder is
    # treated as a package and the calibration_targets.py module is importable.
    # Basically if we can't find __init__.py, then we copy to /tmp where
    # we can make the __init__.py file, then we import and clean up after ourselves.
    # Hopefully this implentation will work on multiuser systems and allow for
    # importing targets from another user's directory. This is probably some 
    # awful gaping security hole, but we are going to ignore that for now...
    if not os.path.isfile(os.path.join(ref_targets_dir,  'calibration_targets.py')):
      print("ERROR: Can't find calibration_targets.py in {}".format(ref_targets_dir))
      sys.exit(-1)
    else:
      if not os.path.isfile(os.path.join(ref_targets_dir, '__init__.py')):
        print("WARNING: No __init__.py python package file present. Copying targets to a temporary location for facilitate import")
        mkdir_p(os.path.join('/tmp/', 'dvmdostem-user-{}-tmp-cal'.format(os.getuid())))
        shutil.copy(os.path.join(ref_targets_dir, 'calibration_targets.py'), os.path.join('/tmp/', 'dvmdostem-user-{}-tmp-cal'.format(os.getuid())))
        with open(os.path.join('/tmp/','dvmdostem-user-{}-tmp-cal'.format(os.getuid()),'__init__.py'), 'w') as f:
          f.writelines(["# nothing to see here..."]) 

        old_path = sys.path
        sys.path = [os.path.join('/tmp/','dvmdostem-user-{}-tmp-cal'.format(os.getuid()))]
        print("Loading calibration_targets from : {}".format(sys.path))
        import calibration_targets as ct
        caltargets = {'CMT{:02d}'.format(v['cmtnumber']):v for k, v in iter(ct.calibration_targets.items())}
        del ct

        print("Cleaning up temporary targets and __init__.py file used for import...")
        shutil.rmtree(os.path.join('/tmp/','dvmdostem-user-{}-tmp-cal'.format(os.getuid())))
        print("Resetting path...")
        sys.path = old_path

      else:
        old_path = sys.path
        sys.path = [os.path.join(ref_targets_dir, 'calibration')]
        print("Loading calibration_targets from : {}".format(sys.path))
        import calibration_targets as ct
        caltargets = {'CMT{:02d}'.format(v['cmtnumber']):v for k, v in iter(ct.calibration_targets.items())}
        del ct
        print("Resetting path...")
        sys.path = old_path

    self.targets = caltargets
    self.targets_dir = ref_targets_dir
    self.params_dir = ref_params_dir

    self.jsondata_path = jsondata_path
    self.ncdata_path = ncdata_path
    if self.ncdata_path != "":
      if y is None or x is None:
        raise RuntimeError("If you supply an path to nc data files you must also specify the (Y,X) pixel coordinates to analyze.")
      self.Y = y
      self.X = x



  def json_qcal(self):
    ih = InputHelper(self.jsondata_path)
    assert(os.path.splitext(ih.files()[0])[1] == ".json")
    result_list = measure_calibration_quality_json(ih.files()[-10:], ref_targets=self.targets, ref_params_dir=self.params_dir)
    return result_list


  def nc_qcal(self):
    assert(os.path.splitext(os.listdir(self.ncdata_path)[0])[1] == ".nc")
    result_list = measure_calibration_quality_nc(self.ncdata_path, ref_targets=self.targets, ref_param_dir=self.params_dir)
    return result_list


  def report(self, which):
    if which == 'json':
      r = self.json_qcal()
      modeled_data = self.jsondata_path
      y = 'n/a'; x = 'n/a'
    elif which == 'nc':
      r = self.nc_qcal()
      modeled_data = self.ncdata_path
      y = self.Y; x = self.X
    else:
      raise RuntimeError("You must specify which data source to use with the 'which' parameter. Must be one of 'json' or 'nc'")

    #from IPython import embed; embed()
    cmt = set([i['cmt'] for i in r])
    if len(cmt) != 1:
      raise RuntimeError("Problem with QCal results! More than one CMT detected!! {}".format(cmt))
    from IPython import embed; embed()
    s = '''\
        modeled data: {}
          pixel(y,x): ({},{})
        targets file: {}
     parameter files: {}
                 CMT: {}
                 QCR: {}
        Weighted QCR: {}
    '''.format(modeled_data, y, x, self.targets_dir, self.params_dir, cmt, np.sum([i['qcr'] for i in r]), np.sum([i['qcr_w'] for i in r]) )

    return s



def measure_calibration_quality_json(file_list, ref_params_dir=None, ref_targets={}):

  assert(type(ref_targets == dict))
  assert(len(list(ref_targets.keys())) > 0)


  #print "************* WORKING WITH JSON FILES ***********"
  # Figure out which community type was run by looking at the first json file
  # in the list. Assume that ALL json files have the same CMT!
  with open(file_list[0]) as f1:
    f1_data = json.load(f1)
    cmtkey = f1_data['CMT']

  data = []
  #print "CMT: ", cmtkey
  qcr_t = 0.0 # A variable for accumulating the total.

  # First process all the non-PFT variables
  for v in 'MossDeathC,CarbonShallow,CarbonDeep,CarbonMineralSum,OrganicNitrogenSum,AvailableNitrogenSum'.split(','):
    pec = pu.percent_ecosys_contribution(cmtkey, v, ref_params_dir=ref_params_dir)
    d = 0.0
    for f in file_list:
      with open(f) as fh:
        jdata = json.load(fh)
      d += jdata[v]/float(len(file_list))

    if np.isclose(ref_targets[cmtkey][v], 0.0):
      print("WARNING! Target value for {} is zero! Is this a problem???".format(v))
      qcr = np.abs(0.0 + d)
    else:
      qcr = np.abs(qcal_rank(ref_targets[cmtkey][v], d))

    qcr_w = qcr * pec
    qcr_t += qcr
    #print v, d, ref_targets[cmtkey][v], qcr
    #print "{:>25s} {:>5s} {:>8s} {:0.6f} {:0.3f}".format(v, '', '', pec, qcr)
    d = dict(cmt=cmtkey, ctname=v, value=d, truth=ref_targets[cmtkey][v], pec=pec, qcr=qcr, qcr_w=qcr_w)
    data.append(d)

  # Now process all the PFT variables
  for ipft, pft in enumerate(['PFT{}'.format(i) for i in range(0,10)]):
    if pu.is_ecosys_contributor(cmtkey, ipft, ref_params_dir=ref_params_dir):
      for v in ['GPPAllIgnoringNitrogen','NPPAllIgnoringNitrogen','NPPAll']:
        pec = pu.percent_ecosys_contribution(cmtkey, v, pftnum=ipft, ref_params_dir=ref_params_dir)
        d = 0.0
        for f in file_list:
          with open(f) as fh:
            jdata = json.load(fh)
          d += jdata[pft][v]/float(len(file_list))
        qcr = np.abs(qcal_rank(ref_targets[cmtkey][v][ipft], d))
        qcr_w = qcr * pec
        qcr_t += qcr
        #print "{:>25s} {:>5d} {:>8s} {:0.6f} {:0.3f}".format(v, ipft, '', pec, qcr)
        d = dict(cmt=cmtkey, ctname=v, pft=ipft, value=d, truth=ref_targets[cmtkey][v][ipft], pec=pec, qcr=qcr, qcr_w=qcr_w)
        data.append(d)
    else:
      pass #print "{:>25s} {:>5d}     --".format(v, ipft)

    # And process all the PFT/Compartment variables
    for cmprt in ['Leaf','Stem','Root']:
      if pu.is_ecosys_contributor(cmtkey, ipft, cmprt, ref_params_dir=ref_params_dir):
        for v in ['VegCarbon', 'VegStructuralNitrogen']:
          pec = pu.percent_ecosys_contribution(cmtkey, v, pftnum=ipft, compartment=cmprt, ref_params_dir=ref_params_dir)
          d = 0.0
          for f in file_list:
            with open(f) as fh:
              jdata = json.load(fh)
            d += jdata[pft][v][cmprt]/float(len(file_list))
          truth = ref_targets[cmtkey][v][cmprt][ipft],
          qcr = np.abs(qcal_rank(ref_targets[cmtkey][v][cmprt][ipft], d))
          qcr_t += qcr
          qcr_w = qcr * pec
          #print "{:>25s} {:>5d} {:>8s} {:0.6f} {:0.3f}".format(v, ipft, cmprt, pec, qcr)
          d = dict(cmt=cmtkey, ctname=v, pft=ipft, compartment=cmprt, value=d,  truth=truth, pec=pec, qcr=qcr, qcr_w=qcr_w)
          data.append(d)

      else:
        pass #print "{:>25s} {:>5d} {:>8s} {} {}     --".format(v, ipft, cmprt, '','')
        #print "dict(v='{}',ipft={},cmprt='{}',qcr='{}',pec='{}'')".format(v, ipft,cmprt,"--","--")

  #print "Total QCR: {}".format(qcr_t)

  return data


def print_report(jdata, caltargets):

  cmtkey = jdata['CMT']

  for v in 'MossDeathC,CarbonShallow,CarbonDeep,CarbonMineralSum,OrganicNitrogenSum,AvailableNitrogenSum'.split(','):
    pec = pu.percent_ecosys_contribution(cmtkey, v, ref_params_dir=ref_params_dir)
    qcr = qcal_rank(caltargets[cmtkey][v], jdata[v])
    print("{} {}".format(pec, qcr))

  for ipft, pft in enumerate(['PFT{}'.format(i) for i in range(0,10)]):
    if pu.is_ecosys_contributor(cmtkey, ipft):
      for v in ['GPPAllIgnoringNitrogen','NPPAllIgnoringNitrogen','NPPAll']:
        pec = pu.percent_ecosys_contribution(cmtkey, v, pftnum=ipft, ref_params_dir=ref_params_dir)
        qcr = qcal_rank(caltargets[cmtkey][v][ipft], jdata[pft][v])

        print("{} {}".format(pec, qcr))

    for cmprt in ['Leaf','Stem','Root']:

      if pu.is_ecosys_contributor(cmtkey, ipft, cmprt):
        for v in ['VegCarbon', 'VegStructuralNitrogen']:

          pec = pu.percent_ecosys_contribution(cmtkey, v, pftnum=ipft, compartment=cmprt, ref_params_dir=ref_params_dir)
          qcr = qcal_rank(caltargets[cmtkey][v][cmprt][ipft], jdata[pft][v][cmprt])
    
        print("{} {}".format(pec, qcr))

      else:
        print("--")


# NOTE, TODO, need to figure out how to find CMT type!!









def cal_folder_validator(arg_calfolder):
  '''Make sure that the directory exists and has files...'''
  try:
    files = os.listdir(arg_calfolder)
  except OSError as e:
    msg = "Invalid folder for calibration data! {}".format(e)
    raise argparse.ArgumentTypeError(msg)
  return arg_calfolder

def ref_targets_validator(arg_ref_targets_path):
  '''Not implemented yet...'''
  return arg_ref_targets_path

def ref_params_validator(arg_ref_params_path):
  '''Not implemented yet...'''
  return arg_ref_params_path

def ref_runmask_validator(arg_ref_runmask_path):
  '''Not implemented yet...'''
  return arg_ref_runmask_path



if __name__ == '__main__':
  
  import argparse
  import textwrap

  parser = argparse.ArgumentParser(
    formatter_class = argparse.RawDescriptionHelpFormatter,

      description=textwrap.dedent('''\
        Still working on this...
        '''.format("")),

      epilog=textwrap.dedent(''''''),
  )

  parser.add_argument("--ref-targets", type=ref_targets_validator, default=os.path.join('calibration/'),
      help=textwrap.dedent('''Path to a folder containing a calibration_targets.py file.'''))

  parser.add_argument("--ref-params", type=ref_params_validator, default=os.path.join('parameters/'),
      help=textwrap.dedent('''Path to a folder of parameter files. (cmt_*.txt)'''))
  
  parser.add_argument("--ref-runmask", type=ref_runmask_validator, default=os.path.join('.'),
      help=textwrap.dedent('''Path to a folder with a run-mask.nc file in it.'''))

  parser.add_argument("calfolder", type=cal_folder_validator, 
      help=textwrap.dedent('''The folder where the program should look for calibration outputs from dvm-dos-tem'''))

  args = parser.parse_args()
  

  # Setup the parameters

  if 'eq-data.tar.gz' not in os.listdir(args.calfolder):
    print("Can't find enough json data to measure calibration quality!")

  qcal = QCal(
      jsondata_path=os.path.join(args.calfolder, "eq-data.tar.gz"),
      ncdata_path=os.path.join(args.calfolder),
      y=0, x=0,
      ref_targets_dir=args.ref_targets,
      ref_params_dir=args.ref_params
  )

<<<<<<< HEAD
  print qcal.report(which='json')
  print qcal.report(which='nc')
=======
  print(qcal.report(which='json'))
>>>>>>> f95df519

  #qcal.nc_qcal()


<|MERGE_RESOLUTION|>--- conflicted
+++ resolved
@@ -51,7 +51,6 @@
   return (truth - value)**2
 
 
-<<<<<<< HEAD
 def measure_calibration_quality_nc(output_directory_path, ref_param_dir, ref_targets={}):
   '''
   Parameters
@@ -81,16 +80,6 @@
 
   assert(data.min() == data.max()) # should be the same CMT for the whole time frame
   cmtkey = 'CMT{:02d}'.format(data[0])
-=======
-def measure_calibration_quality_nc(output_directory_path, ref_targets_dir, ref_param_file):
-
-  print("************* WORKING WITH NETCDF FILES ***********")
-  print("")
-  print("WARNING !!! WARNING !!! WARNING !!! HARDCODED CMT NUMBER!!")
-  cmtkey = 'CMT05'
-
-  #print "CMT:", cmtkey
->>>>>>> f95df519
 
   qcr = 0.0
   qcr_2 = 0.0
@@ -116,12 +105,7 @@
   #print("variable value target rank(abs)")
   for ctname, ncname in caltarget_to_ncname_map:
 
-<<<<<<< HEAD
-    data, dims = ou.get_last_n_eq(ncname, 'yearly', output_directory_path, n=last_N_yrs )
-=======
-    
-    data, dims = ou.get_last_n_eq(ncname, 'yearly', output_directory_path)
->>>>>>> f95df519
+    data, dims = ou.get_last_n_eq(ncname, 'yearly', output_directory_path, n=last_N_yrs)
     dsizes, dnames = list(zip(*dims))
 
     #print(ctname, output_directory_path, ncname, dims, dnames, dsizes)
@@ -284,7 +268,6 @@
     cmt = set([i['cmt'] for i in r])
     if len(cmt) != 1:
       raise RuntimeError("Problem with QCal results! More than one CMT detected!! {}".format(cmt))
-    from IPython import embed; embed()
     s = '''\
         modeled data: {}
           pixel(y,x): ({},{})
@@ -491,12 +474,8 @@
       ref_params_dir=args.ref_params
   )
 
-<<<<<<< HEAD
-  print qcal.report(which='json')
-  print qcal.report(which='nc')
-=======
   print(qcal.report(which='json'))
->>>>>>> f95df519
+  print(qcal.report(which='nc'))
 
   #qcal.nc_qcal()
 
